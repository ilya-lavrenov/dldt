--- conflicted
+++ resolved
@@ -188,18 +188,6 @@
 
 // ! [executable_network:export_impl]
 void TemplatePlugin::ExecutableNetwork::ExportImpl(std::ostream& modelStream) {
-<<<<<<< HEAD
-    std::map<std::string, ngraph::OpSet> custom_opsets;
-    // for (auto extension : ngraphImpl._ie_extensions) {
-    //     auto opset = extension->getOpSets();
-    //     custom_opsets.insert(std::begin(opset), std::end(opset));
-    // }
-    ngraph::pass::Serialize serializer(ngraph::pass::Serialize::Version::IR_V10, custom_opsets);
-    serializer.run_on_function(_function);
-
-    auto m_constants = serializer.getWeights();
-    auto m_model = serializer.getModel();
-=======
     // Note: custom ngraph extensions are not supported
     std::map<std::string, ngraph::OpSet> custom_opsets;
     std::stringstream xmlFile, binFile;
@@ -209,7 +197,6 @@
 
     auto m_constants = binFile.str();
     auto m_model = xmlFile.str();
->>>>>>> d2ef8bf2
 
     auto dataSize = static_cast<std::uint64_t>(m_model.size());
     modelStream.write(reinterpret_cast<char*>(&dataSize), sizeof(dataSize));
