--- conflicted
+++ resolved
@@ -12,13 +12,8 @@
         ".*ExclusiveAsyncRequests.*",
         ".*reusableCPUStreamsExecutor.*",
         R"(.*SplitLayerTest.*numSplits\=30.*)",
-<<<<<<< HEAD
-=======
-        // CVS-44774
-        ".*PreprocessTest.*",
         // CVS-51758
         ".*PreprocessConversionTest.*oPRC=U8.*",
         ".*PreprocessConversionTest.*oLT=NHWC.*"
->>>>>>> 8e261de0
     };
 }