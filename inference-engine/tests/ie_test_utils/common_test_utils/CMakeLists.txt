# Copyright (C) 2018-2021 Intel Corporation
# SPDX-License-Identifier: Apache-2.0
#

function(add_common_utils ADD_TARGET_NAME)
<<<<<<< HEAD
=======
    list(APPEND EXPORT_DEPENDENCIES gtest gtest_main)

>>>>>>> fc7f80a3
    # create target
    addIeTarget(
            NAME ${ADD_TARGET_NAME}
            TYPE STATIC
            ROOT ${CMAKE_CURRENT_SOURCE_DIR}
            EXCLUDED_SOURCE_PATHS
                ${CMAKE_CURRENT_SOURCE_DIR}/gtest
            ADD_CPPLINT
            DEVELOPER_PACKAGE
                inference_engine_tests
            LINK_LIBRARIES
                PUBLIC
                    ngraph
<<<<<<< HEAD
                    gtest gtest_main
=======
                    ${EXPORT_DEPENDENCIES}
>>>>>>> fc7f80a3
                    inference_engine_transformations
    )

    # USE_STATIC_IE is passed
    if(ARGN)
        target_link_libraries(${ADD_TARGET_NAME} PRIVATE inference_engine_s)
    else()
        target_link_libraries(${ADD_TARGET_NAME} PRIVATE inference_engine_legacy)
    endif()

    ie_faster_build(${ADD_TARGET_NAME}
        UNITY
        PCH PRIVATE "precomp.hpp"
    )

    # detecting regex support
    if (CMAKE_CXX_COMPILER_VERSION VERSION_LESS 4.9)
        set(USE_BOOST_RE ON)
    endif()
    if (USE_BOOST_RE)
        target_compile_definitions(${ADD_TARGET_NAME} PUBLIC USE_BOOST_RE)

        debug_message(STATUS "Adding boost dependency")
        if (VERBOSE_BUILD)
            set(Boost_DEBUG on)
        endif ()
        find_package(Boost REQUIRED COMPONENTS regex)
        target_link_libraries(${ADD_TARGET_NAME} PUBLIC ${Boost_REGEX_LIBRARY})
        target_include_directories(${ADD_TARGET_NAME} PUBLIC ${Boost_INCLUDE_DIRS})
    endif ()

    target_include_directories(${ADD_TARGET_NAME}
        PUBLIC
            ${IE_TESTS_ROOT}/ie_test_utils
            $<TARGET_PROPERTY:inference_engine,INTERFACE_INCLUDE_DIRECTORIES>
        PRIVATE
            $<TARGET_PROPERTY:inference_engine_legacy,INTERFACE_INCLUDE_DIRECTORIES>
            $<TARGET_PROPERTY:inference_engine_plugin_api,INTERFACE_INCLUDE_DIRECTORIES>
            $<TARGET_PROPERTY:inference_engine_transformations,INTERFACE_INCLUDE_DIRECTORIES>
            )

    target_compile_definitions(${ADD_TARGET_NAME} PUBLIC ${ARGN})
endfunction()

set(TARGET_NAME commonTestUtils)

add_common_utils(${TARGET_NAME})
add_common_utils(${TARGET_NAME}_s USE_STATIC_IE)<|MERGE_RESOLUTION|>--- conflicted
+++ resolved
@@ -3,11 +3,6 @@
 #
 
 function(add_common_utils ADD_TARGET_NAME)
-<<<<<<< HEAD
-=======
-    list(APPEND EXPORT_DEPENDENCIES gtest gtest_main)
-
->>>>>>> fc7f80a3
     # create target
     addIeTarget(
             NAME ${ADD_TARGET_NAME}
@@ -21,11 +16,8 @@
             LINK_LIBRARIES
                 PUBLIC
                     ngraph
-<<<<<<< HEAD
-                    gtest gtest_main
-=======
-                    ${EXPORT_DEPENDENCIES}
->>>>>>> fc7f80a3
+                    gtest
+                    gtest_main
                     inference_engine_transformations
     )
 
