# Copyright (C) 2018-2021 Intel Corporation
# SPDX-License-Identifier: Apache-2.0
#

function(add_common_utils ADD_TARGET_NAME)
    list(APPEND EXPORT_DEPENDENCIES gtest gtest_main)

    if(MSVC)
        set(PUGI pugixml_mt)
    else()
        set(PUGI pugixml)
    endif()

<<<<<<< HEAD
list(APPEND EXPORT_DEPENDENCIES
        gtest
        gtest_main
        )

set(TARGET_NAME commonTestUtils)

function(add_common_utils ADD_TARGET_NAME)
=======
>>>>>>> fa2f9c52
    # create target
    addIeTarget(
            NAME ${ADD_TARGET_NAME}
            TYPE STATIC
            ROOT ${CMAKE_CURRENT_SOURCE_DIR}
            EXCLUDED_SOURCE_PATHS
                ${CMAKE_CURRENT_SOURCE_DIR}/gtest
            ADD_CPPLINT
            DEVELOPER_PACKAGE
                inference_engine_tests
            EXPORT_DEPENDENCIES
                ${EXPORT_DEPENDENCIES}
            LINK_LIBRARIES
                PUBLIC
                    pugixml
                    ${NGRAPH_LIBRARIES}
                    ${EXPORT_DEPENDENCIES}
                    inference_engine_transformations
    )

    # USE_STATIC_IE is passed
    if(ARGN)
        target_link_libraries(${ADD_TARGET_NAME} PRIVATE inference_engine_s)
    else()
        target_link_libraries(${ADD_TARGET_NAME} PRIVATE inference_engine_legacy)
    endif()

    ie_faster_build(${ADD_TARGET_NAME}
        UNITY
        PCH PRIVATE "precomp.hpp"
    )

    # detecting regex support
    if (CMAKE_CXX_COMPILER_VERSION VERSION_LESS 4.9)
        set(USE_BOOST_RE ON)
    endif()
    if (USE_BOOST_RE)
        target_compile_definitions(${ADD_TARGET_NAME} PUBLIC USE_BOOST_RE)

        debug_message(STATUS "Adding boost dependency")
        if (VERBOSE_BUILD)
            set(Boost_DEBUG on)
        endif ()
        find_package(Boost REQUIRED COMPONENTS regex)
        target_link_libraries(${ADD_TARGET_NAME} PUBLIC ${Boost_REGEX_LIBRARY})
        target_include_directories(${ADD_TARGET_NAME} PUBLIC ${Boost_INCLUDE_DIRS})
    endif ()

    target_include_directories(${ADD_TARGET_NAME}
        PUBLIC
            ${IE_TESTS_ROOT}/ie_test_utils
            $<TARGET_PROPERTY:inference_engine,INTERFACE_INCLUDE_DIRECTORIES>
            $<TARGET_PROPERTY:pugixml,INTERFACE_INCLUDE_DIRECTORIES>
        PRIVATE
            $<TARGET_PROPERTY:inference_engine_legacy,INTERFACE_INCLUDE_DIRECTORIES>
            $<TARGET_PROPERTY:inference_engine_plugin_api,INTERFACE_INCLUDE_DIRECTORIES>
            $<TARGET_PROPERTY:inference_engine_transformations,INTERFACE_INCLUDE_DIRECTORIES>
            )

    target_compile_definitions(${ADD_TARGET_NAME} PUBLIC ${ARGN})
endfunction()

set(TARGET_NAME commonTestUtils)

add_common_utils(${TARGET_NAME})
add_common_utils(${TARGET_NAME}_s USE_STATIC_IE)<|MERGE_RESOLUTION|>--- conflicted
+++ resolved
@@ -5,23 +5,6 @@
 function(add_common_utils ADD_TARGET_NAME)
     list(APPEND EXPORT_DEPENDENCIES gtest gtest_main)
 
-    if(MSVC)
-        set(PUGI pugixml_mt)
-    else()
-        set(PUGI pugixml)
-    endif()
-
-<<<<<<< HEAD
-list(APPEND EXPORT_DEPENDENCIES
-        gtest
-        gtest_main
-        )
-
-set(TARGET_NAME commonTestUtils)
-
-function(add_common_utils ADD_TARGET_NAME)
-=======
->>>>>>> fa2f9c52
     # create target
     addIeTarget(
             NAME ${ADD_TARGET_NAME}
@@ -36,7 +19,6 @@
                 ${EXPORT_DEPENDENCIES}
             LINK_LIBRARIES
                 PUBLIC
-                    pugixml
                     ${NGRAPH_LIBRARIES}
                     ${EXPORT_DEPENDENCIES}
                     inference_engine_transformations
