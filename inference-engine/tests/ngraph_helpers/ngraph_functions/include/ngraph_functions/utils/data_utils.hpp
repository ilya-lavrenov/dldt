// Copyright (C) 2019 Intel Corporation
// SPDX-License-Identifier: Apache-2.0
//

#pragma once

#include <vector>
#include <random>
#include <chrono>

#include <ngraph/type/element_type.hpp>
#include "ngraph_helpers.hpp"

namespace NGraphFunctions {
namespace Utils {


template<ngraph::element::Type_t dType>
std::vector<typename ngraph::helpers::nGraphTypesTrait<dType>::value_type> inline
generateVector(size_t vec_len, uint32_t upTo = 10, uint32_t startFrom = 1, int32_t seed = 1) {
    std::vector<typename ngraph::helpers::nGraphTypesTrait<dType>::value_type> res;

<<<<<<< HEAD
    if (seed == 1) {
        seed = 0;
        // seed = static_cast<unsigned long>(std::chrono::high_resolution_clock::now().time_since_epoch().count());
    }

=======
>>>>>>> aa775cc0
    std::mt19937 gen(seed);
    // chose values between this range to avoid type overrun (e.g. in case of I8 precision)
    std::uniform_int_distribution<unsigned long> dist(startFrom, upTo);

    for (size_t i = 0; i < vec_len; i++) {
        res.push_back(
                static_cast<typename ngraph::helpers::nGraphTypesTrait<dType>::value_type>(dist(gen)));
    }
    return res;
}

std::vector<ngraph::float16> inline generateF16Vector(size_t vec_len, uint32_t upTo = 10, uint32_t startFrom = 1, int32_t seed = 1) {
    std::vector<ngraph::float16> res;

    std::mt19937 gen(seed);
    // chose values between this range to avoid type overrun (e.g. in case of I8 precision)
    std::uniform_int_distribution<unsigned long> dist(startFrom, upTo);

    for (size_t i = 0; i < vec_len; i++) {
        res.emplace_back(ngraph::float16(static_cast<float>(dist(gen))));
    }
    return res;
}

std::vector<ngraph::bfloat16> inline generateBF16Vector(size_t vec_len, uint32_t upTo = 10, uint32_t startFrom = 1, int32_t seed = 1) {
    std::vector<ngraph::bfloat16> res;

    std::mt19937 gen(seed);
    // chose values between this range to avoid type overrun (e.g. in case of I8 precision)
    std::uniform_int_distribution<unsigned long> dist(startFrom, upTo);

    for (size_t i = 0; i < vec_len; i++) {
        res.emplace_back(ngraph::bfloat16(static_cast<float>(dist(gen))));
    }
    return res;
}

template<typename fromType, typename toType>
std::vector<toType> castVector(const std::vector<fromType> &vec) {
    std::vector<toType> resVec;
    resVec.reserve(vec.size());
    for (auto& el : vec) {
        resVec.push_back(static_cast<toType>(el));
    }
    return resVec;
}

}  // namespace Utils
}  // namespace NGraphFunctions<|MERGE_RESOLUTION|>--- conflicted
+++ resolved
@@ -20,14 +20,6 @@
 generateVector(size_t vec_len, uint32_t upTo = 10, uint32_t startFrom = 1, int32_t seed = 1) {
     std::vector<typename ngraph::helpers::nGraphTypesTrait<dType>::value_type> res;
 
-<<<<<<< HEAD
-    if (seed == 1) {
-        seed = 0;
-        // seed = static_cast<unsigned long>(std::chrono::high_resolution_clock::now().time_since_epoch().count());
-    }
-
-=======
->>>>>>> aa775cc0
     std::mt19937 gen(seed);
     // chose values between this range to avoid type overrun (e.g. in case of I8 precision)
     std::uniform_int_distribution<unsigned long> dist(startFrom, upTo);
