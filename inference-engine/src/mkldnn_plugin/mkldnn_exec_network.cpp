// Copyright (C) 2018-2021 Intel Corporation
// SPDX-License-Identifier: Apache-2.0
//

#include <ie_metric_helpers.hpp>
#include <precision_utils.h>
#include "mkldnn_exec_network.h"

#include "mkldnn_async_infer_request.h"
#include "mkldnn_infer_request.h"
#include "mkldnn_memory_state.h"
#include "mkldnn_itt.h"
#include "nodes/mkldnn_memory_node.hpp"
#include <threading/ie_executor_manager.hpp>

#include <threading/ie_cpu_streams_executor.hpp>
#include <ie_system_conf.h>
#include <threading/ie_thread_affinity.hpp>
#include <algorithm>
#include <unordered_set>
#include <utility>
#include <cstring>
#include <ngraph/opsets/opset1.hpp>
#include <transformations/utils/utils.hpp>

using namespace MKLDNNPlugin;
using namespace InferenceEngine;
using namespace InferenceEngine::details;

InferenceEngine::IInferRequestInternal::Ptr
MKLDNNExecNetwork::CreateInferRequestImpl(InferenceEngine::InputsDataMap networkInputs,
                                          InferenceEngine::OutputsDataMap networkOutputs) {
    return std::make_shared<MKLDNNInferRequest>(networkInputs, networkOutputs, std::static_pointer_cast<MKLDNNExecNetwork>(shared_from_this()));
}

MKLDNNExecNetwork::MKLDNNExecNetwork(const InferenceEngine::CNNNetwork &network,
                                     const Config &cfg,
                                     const MKLDNNExtensionManager::Ptr& extMgr,
                                     NumaNodesWeights &numaNodesWeights) :
    InferenceEngine::ExecutableNetworkThreadSafeDefault{nullptr, nullptr},
    extensionManager(extMgr),
    _cfg{cfg},
    _name{network.getName()},
<<<<<<< HEAD
    _numaNodesWeights(numaNodesWeights) {
    OV_ITT_SCOPE_CHAIN(FIRST_INFERENCE, taskChain, MKLDNNPlugin::itt::domains::MKLDNN_LT, "MKLDNNExecNetwork", "cloneNet");

    // we are cloning network if we have statistics and we can transform network.
    _clonedNetwork = cloneNetwork(network);

    bool isFloatModel = true;
    if (_cfg.lpTransformsMode == Config::LPTransformsMode::On) {
        // Check if network is INT8 or Binary.
        // BF16 transformations were disabled since CPU plug-in doesn't support mixed precision execution:
        // BF16 + INT8 or BF16 + BIN.
        CNNNetworkIterator iter(network);
        while (iter != CNNNetworkIterator()) {
            if (CaselessEq<std::string>()((*iter)->type, "FakeQuantize")) {
                isFloatModel = false;
                break;
            }
            iter++;
        }

        auto changePrecisionBF16 = [&](Precision current, Precision target) {
            InputsDataMap inputs = _clonedNetwork.getInputsInfo();
            OutputsDataMap outputs = _clonedNetwork.getOutputsInfo();
            CNNNetworkIterator iter(_clonedNetwork);
            while (iter != CNNNetworkIterator()) {
                //  check, if memory output node needs to be transformed
                if (current == Precision::FP32 &&
                    (*iter)->type == "Memory" && (*iter)->outData.size() == 0 &&
                    (*iter)->insData[0].lock()->getPrecision() == current) {
                    (*iter)->insData[0].lock()->setPrecision(target);
                }

                for (size_t o = 0; o < (*iter)->outData.size(); o++) {
                    if (inputs.find((*iter)->outData[o]->getName()) == inputs.end()
                        && outputs.find((*iter)->outData[o]->getName()) == outputs.end()
                        && !CaselessEq<std::string>()((*iter)->type, "const")
                        && (*iter)->outData[o]->getPrecision() == current) {
                        (*iter)->outData[o]->setPrecision(target);
                    }
                }
                iter++;
            }
        };

        if (with_cpu_x86_avx512_core() && isFloatModel) {
            // If enforceBF16 flag was set, BF16 transformation applies for all layers supported by CPU plugin.
            // Otherwise, only layers marked as BF16 in '_clonedNetwork' will be performed in bfloat16 mode.
            // CPU plugin throws an exception, if marked as BF16 layers have not supported by CPU plugin.
            if (cfg.enforceBF16 == true)
                changePrecisionBF16(Precision::FP32, Precision::BF16);
        } else {
            changePrecisionBF16(Precision::BF16, Precision::FP32);
        }
=======
    _numaNodesWeights(numaNodesWeights),
        _network(network) {
    auto function = network.getFunction();
    if (function == nullptr) {
        IE_THROW() << "CPU plug-in doesn't support not ngraph-based model!";
>>>>>>> 39717aea
    }
    bool isFloatModel = !ngraph::op::util::has_op_with_type<ngraph::op::FakeQuantize>(function);

    if (_cfg.batchLimit > 1) {
        // check topology for applicability
        if (!CanProcessDynBatch(_network)) {
            IE_THROW() << "MKLDNNGraph::CreateGraph: such topology cannot be compiled for dynamic batch!";
        }
    }

    if (cfg.exclusiveAsyncRequests) {
        // special case when all InferRequests are muxed into a single queue
        _taskExecutor = InferenceEngine::ExecutorManager::getInstance()->getExecutor("CPU");
    } else {
        auto streamsExecutorConfig = InferenceEngine::IStreamsExecutor::Config::MakeDefaultMultiThreaded(_cfg.streamExecutorConfig, isFloatModel);
        streamsExecutorConfig._name = "CPUStreamsExecutor";
        _taskExecutor = InferenceEngine::ExecutorManager::getInstance()->getIdleCPUStreamsExecutor(streamsExecutorConfig);
    }
    if (0 != cfg.streamExecutorConfig._streams) {
        _callbackExecutor = InferenceEngine::ExecutorManager::getInstance()->getIdleCPUStreamsExecutor(
            IStreamsExecutor::Config{"CPUCallbackExecutor", 1, 0, IStreamsExecutor::ThreadBindingType::NONE});
    } else {
        _callbackExecutor = _taskExecutor;
    }

    int streams = std::max(1, _cfg.streamExecutorConfig._streams);
    std::vector<Task> tasks; tasks.resize(streams);
    _graphs.resize(streams);
    if (_cfg.streamExecutorConfig._streams != 0) {
        for (auto&& task : tasks) {
            task = [this] {
                MKLDNNExecNetwork::GetGraph();
            };
        }
        _taskExecutor->runAndWait(tasks);
    } else {
        MKLDNNExecNetwork::GetGraph();
    }

    // Save all MemoryLayer data tensors. Will use insight about mechanics
    // of MemoryLayer implementation. It uses output edge of MemoryLayer
    // producer as storage for tensor to keep it between infer calls.
    if (_graphs.size() == 1) {
        for (auto &node : GetGraph()._graph.GetNodes()) {
            if (node->getType() == MemoryInput) {
                auto memoryNode = dynamic_cast<MKLDNNMemoryInputNode*>(node.get());
                auto state_store = memoryNode->getStore();
                auto state_name = memoryNode->getId();

                // Remove suffix with pair ID. Internal information.
                auto suffix_idx = state_name.find("/id=");
                if (suffix_idx != std::string::npos)
                    state_name = state_name.substr(0, suffix_idx);

                memoryStates.emplace_back(new MKLDNNVariableState(state_name, state_store));
            }
        }
    }
}

MKLDNNExecNetwork::Graph::Lock MKLDNNExecNetwork::GetGraph() {
    int streamId = 0;
    int numaNodeId = 0;
    auto streamsExecutor = dynamic_cast<InferenceEngine::IStreamsExecutor*>(_taskExecutor.get());
    if (nullptr != streamsExecutor) {
        streamId = streamsExecutor->GetStreamId();
        numaNodeId = streamsExecutor->GetNumaNodeId();
    }
    auto graphLock = Graph::Lock(_graphs[streamId % _graphs.size()]);
    if (!graphLock._graph.IsReady()) {
        std::exception_ptr exception;
        auto makeGraph = [&] {
            try {
                {
                    std::lock_guard<std::mutex> lock{_cfgMutex};
                    graphLock._graph.setConfig(_cfg);
                }
                graphLock._graph.CreateGraph(_network, extensionManager, _numaNodesWeights[numaNodeId]);
            } catch(...) {
                exception = std::current_exception();
            }
        };
        if (nullptr != streamsExecutor) {
            streamsExecutor->Execute(makeGraph);
        } else {
            makeGraph();
        }
        if (exception) {
            std::rethrow_exception(exception);
        }
    }
    return graphLock;
}

void MKLDNNExecNetwork::setProperty(const std::map<std::string, std::string> &properties) {
    {
        std::lock_guard<std::mutex> lock{_cfgMutex};
        _cfg.readProperties(properties);
    }
    for (auto& g : _graphs) {
        auto graphLock = Graph::Lock(g);
        if (graphLock._graph.IsReady()) {
            graphLock._graph.setProperty(properties);
        }
    }
}

InferenceEngine::IInferRequestInternal::Ptr MKLDNNExecNetwork::CreateInferRequest() {
    return CreateAsyncInferRequestFromSync<MKLDNNAsyncInferRequest>();
}

InferenceEngine::CNNNetwork MKLDNNExecNetwork::GetExecGraphInfo() {
    if (_graphs.size() == 0)
        IE_THROW() << "No graph was found";

    return GetGraph()._graph.dump();
}

Parameter MKLDNNExecNetwork::GetConfig(const std::string &name) const {
    if (_graphs.size() == 0)
        IE_THROW() << "No graph was found";
    Config engConfig = const_cast<MKLDNNExecNetwork*>(this)->GetGraph()._graph.getProperty();
    auto option = engConfig._config.find(name);
    if (option != engConfig._config.end()) {
        return option->second;
    } else {
        IE_THROW() << "Unsupported ExecutableNetwork config key: " << name;
    }
}

InferenceEngine::Parameter MKLDNNExecNetwork::GetMetric(const std::string &name) const {
    if (_graphs.size() == 0)
        IE_THROW() << "No graph was found";

    if (name == METRIC_KEY(NETWORK_NAME)) {
        IE_SET_METRIC_RETURN(NETWORK_NAME,
                               const_cast<MKLDNNExecNetwork*>(this)->GetGraph()._graph.dump().getName());
    } else if (name == METRIC_KEY(SUPPORTED_METRICS)) {
        std::vector<std::string> metrics;
        metrics.push_back(METRIC_KEY(NETWORK_NAME));
        metrics.push_back(METRIC_KEY(SUPPORTED_METRICS));
        metrics.push_back(METRIC_KEY(SUPPORTED_CONFIG_KEYS));
        metrics.push_back(METRIC_KEY(OPTIMAL_NUMBER_OF_INFER_REQUESTS));
        IE_SET_METRIC_RETURN(SUPPORTED_METRICS, metrics);
    } else if (name == METRIC_KEY(SUPPORTED_CONFIG_KEYS)) {
        std::vector<std::string> configKeys;
        for (auto && key : const_cast<MKLDNNExecNetwork*>(this)->GetGraph()._graph.getProperty()._config) {
            configKeys.push_back(key.first);
        }
        IE_SET_METRIC_RETURN(SUPPORTED_CONFIG_KEYS, configKeys);
    } else if (name == METRIC_KEY(OPTIMAL_NUMBER_OF_INFER_REQUESTS)) {
        Config engConfig = const_cast<MKLDNNExecNetwork*>(this)->GetGraph()._graph.getProperty();
        auto option = engConfig._config.find(CONFIG_KEY(CPU_THROUGHPUT_STREAMS));
        IE_ASSERT(option != engConfig._config.end());
        auto streams = std::stoi(option->second);
        IE_SET_METRIC_RETURN(OPTIMAL_NUMBER_OF_INFER_REQUESTS, static_cast<unsigned int>(
            streams ? streams : 1));
    } else {
        IE_THROW() << "Unsupported ExecutableNetwork metric: " << name;
    }
}

bool MKLDNNExecNetwork::CanProcessDynBatch(const InferenceEngine::CNNNetwork &network) const {
    InputsDataMap inputs = network.getInputsInfo();

    if (inputs.empty())
        return false;

    auto function = network.getFunction();
    if (function == nullptr) {
        IE_THROW() << "CPU plug-in doesn't support not ngraph-based model!";
    }

    auto ops = function->get_ordered_ops();
    for (auto op : ops) {
        auto type = TypeFromName(op->get_type_name());
        if (type == Tile) {
            const auto tile = std::dynamic_pointer_cast<const ngraph::opset1::Tile>(op);
            const auto repeatsNode = std::dynamic_pointer_cast<const ngraph::opset1::Constant>(tile->get_input_node_shared_ptr(1));
            if (!repeatsNode)
                return false;
            if (tile && repeatsNode->cast_vector<int64_t>()[0] == 1)
                continue;
        }

        if (type == Reshape) {
            if (op->get_input_shape(0)[0] == op->get_output_shape(0)[0])
                continue;
        }

        if (type != Input &&
            type != Output &&
            type != Convolution &&
            type != Deconvolution &&
            type != Lrn &&
            type != Pooling &&
            type != FullyConnected &&
            type != MatMul &&
            type != Softmax &&
            type != Split &&
            type != Concatenation &&
                type != Eltwise) {
            return false;
        }
    }

    return true;
}

IE_SUPPRESS_DEPRECATED_START
std::vector<IVariableStateInternal::Ptr> MKLDNNExecNetwork::QueryState() {
    return memoryStates;
}
IE_SUPPRESS_DEPRECATED_END<|MERGE_RESOLUTION|>--- conflicted
+++ resolved
@@ -41,67 +41,11 @@
     extensionManager(extMgr),
     _cfg{cfg},
     _name{network.getName()},
-<<<<<<< HEAD
-    _numaNodesWeights(numaNodesWeights) {
-    OV_ITT_SCOPE_CHAIN(FIRST_INFERENCE, taskChain, MKLDNNPlugin::itt::domains::MKLDNN_LT, "MKLDNNExecNetwork", "cloneNet");
-
-    // we are cloning network if we have statistics and we can transform network.
-    _clonedNetwork = cloneNetwork(network);
-
-    bool isFloatModel = true;
-    if (_cfg.lpTransformsMode == Config::LPTransformsMode::On) {
-        // Check if network is INT8 or Binary.
-        // BF16 transformations were disabled since CPU plug-in doesn't support mixed precision execution:
-        // BF16 + INT8 or BF16 + BIN.
-        CNNNetworkIterator iter(network);
-        while (iter != CNNNetworkIterator()) {
-            if (CaselessEq<std::string>()((*iter)->type, "FakeQuantize")) {
-                isFloatModel = false;
-                break;
-            }
-            iter++;
-        }
-
-        auto changePrecisionBF16 = [&](Precision current, Precision target) {
-            InputsDataMap inputs = _clonedNetwork.getInputsInfo();
-            OutputsDataMap outputs = _clonedNetwork.getOutputsInfo();
-            CNNNetworkIterator iter(_clonedNetwork);
-            while (iter != CNNNetworkIterator()) {
-                //  check, if memory output node needs to be transformed
-                if (current == Precision::FP32 &&
-                    (*iter)->type == "Memory" && (*iter)->outData.size() == 0 &&
-                    (*iter)->insData[0].lock()->getPrecision() == current) {
-                    (*iter)->insData[0].lock()->setPrecision(target);
-                }
-
-                for (size_t o = 0; o < (*iter)->outData.size(); o++) {
-                    if (inputs.find((*iter)->outData[o]->getName()) == inputs.end()
-                        && outputs.find((*iter)->outData[o]->getName()) == outputs.end()
-                        && !CaselessEq<std::string>()((*iter)->type, "const")
-                        && (*iter)->outData[o]->getPrecision() == current) {
-                        (*iter)->outData[o]->setPrecision(target);
-                    }
-                }
-                iter++;
-            }
-        };
-
-        if (with_cpu_x86_avx512_core() && isFloatModel) {
-            // If enforceBF16 flag was set, BF16 transformation applies for all layers supported by CPU plugin.
-            // Otherwise, only layers marked as BF16 in '_clonedNetwork' will be performed in bfloat16 mode.
-            // CPU plugin throws an exception, if marked as BF16 layers have not supported by CPU plugin.
-            if (cfg.enforceBF16 == true)
-                changePrecisionBF16(Precision::FP32, Precision::BF16);
-        } else {
-            changePrecisionBF16(Precision::BF16, Precision::FP32);
-        }
-=======
     _numaNodesWeights(numaNodesWeights),
         _network(network) {
     auto function = network.getFunction();
     if (function == nullptr) {
         IE_THROW() << "CPU plug-in doesn't support not ngraph-based model!";
->>>>>>> 39717aea
     }
     bool isFloatModel = !ngraph::op::util::has_op_with_type<ngraph::op::FakeQuantize>(function);
 
