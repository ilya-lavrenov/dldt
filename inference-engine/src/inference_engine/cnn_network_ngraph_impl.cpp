--- conflicted
+++ resolved
@@ -417,14 +417,11 @@
                                            const std::string& binPath,
                                            ResponseDesc* resp) const noexcept {
     try {
-<<<<<<< HEAD
-=======
         std::map<std::string, ngraph::OpSet> custom_opsets;
         for (const auto& extension : _ie_extensions) {
             auto opset = extension->getOpSets();
             custom_opsets.insert(begin(opset), end(opset));
         }
->>>>>>> 79fa676e
         ngraph::pass::Manager manager;
         manager.register_pass<ngraph::pass::Serialize>(
             xmlPath, binPath, ngraph::pass::Serialize::Version::IR_V10,
