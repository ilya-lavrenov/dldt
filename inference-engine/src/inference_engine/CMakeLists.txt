# Copyright (C) 2018-2021 Intel Corporation
# SPDX-License-Identifier: Apache-2.0
#

set (TARGET_NAME "inference_engine")

if(THREADING STREQUAL "TBB" OR THREADING STREQUAL "TBB_AUTO")
    find_package(TBBBIND_2_4 QUIET)
    if (TBBBIND_2_4_FOUND)
        message(STATUS "Static tbbbind_2_4 package was found")
    endif()
endif()

file (GLOB LIBRARY_SRC
        ${CMAKE_CURRENT_SOURCE_DIR}/*.cpp
        ${CMAKE_CURRENT_SOURCE_DIR}/cpp/*.cpp
        ${CMAKE_CURRENT_SOURCE_DIR}/threading/*.cpp
        ${CMAKE_CURRENT_SOURCE_DIR}/cpp/*.cpp
        ${CMAKE_CURRENT_SOURCE_DIR}/cpp_interfaces/interface/*.cpp
      )

# TODO: WA for OneHot pass usage in reshape
set(LEGACY_SRC_ROOT "${IE_MAIN_SOURCE_DIR}/src/legacy_api/src/")
set(LEGACY_LIBRARY_SHARED_SRCS
    "${LEGACY_SRC_ROOT}/transformations/convert_opset1_to_legacy/convert_one_hot_to_one_hot_ie.cpp"
    "${LEGACY_SRC_ROOT}/transformations/convert_opset1_to_legacy/convert_nms_5_to_legacy.cpp"
    "${LEGACY_SRC_ROOT}/ngraph_ops/nms_ie.cpp"
    "${LEGACY_SRC_ROOT}/ngraph_ops/onehot_ie.cpp")

set(IE_STATIC_DEPENDENT_FILES ${CMAKE_CURRENT_SOURCE_DIR}/file_utils.cpp)
list(REMOVE_ITEM LIBRARY_SRC ${IE_STATIC_DEPENDENT_FILES})

file (GLOB LIBRARY_HEADERS
       ${CMAKE_CURRENT_SOURCE_DIR}/*.h
       ${CMAKE_CURRENT_SOURCE_DIR}/*.hpp
      )

if (LINUX)
    file (GLOB LIBRARY_SRC
          ${LIBRARY_SRC}
          ${CMAKE_CURRENT_SOURCE_DIR}/os/lin/*.cpp)
    file (GLOB LIBRARY_HEADERS
         ${LIBRARY_HEADERS}
         ${CMAKE_CURRENT_SOURCE_DIR}/os/lin/*.hpp)
elseif (UNIX)
    list (APPEND LIBRARY_SRC
        ${CMAKE_CURRENT_SOURCE_DIR}/os/lin/lin_shared_object_loader.cpp)
endif()

if (WIN32)
    file (GLOB LIBRARY_SRC
         ${LIBRARY_SRC}
         ${CMAKE_CURRENT_SOURCE_DIR}/os/win/*.cpp)
    file (GLOB LIBRARY_HEADERS
         ${LIBRARY_HEADERS}
         ${CMAKE_CURRENT_SOURCE_DIR}/os/win/*.hpp)
endif()

if(ENABLE_SSE42)
    file(GLOB SSE_SRC ${CMAKE_CURRENT_SOURCE_DIR}/cpu_x86_sse42/*.cpp)
    file(GLOB SSE_HEADERS ${CMAKE_CURRENT_SOURCE_DIR}/cpu_x86_sse42/*.hpp)

    list(APPEND LIBRARY_HEADERS ${SSE_HEADERS})
    list(APPEND LIBRARY_SRC ${SSE_SRC})

    ie_sse42_optimization_flags(sse4_2_flags)
    set_source_files_properties(${SSE_SRC} PROPERTIES COMPILE_FLAGS "${sse4_2_flags}")
    add_definitions(-DHAVE_SSE=1)
endif()

addVersionDefines(ie_version.cpp CI_BUILD_NUMBER)

set (PUBLIC_HEADERS_DIR "${IE_MAIN_SOURCE_DIR}/include")

file (GLOB_RECURSE PUBLIC_HEADERS
       ${PUBLIC_HEADERS_DIR}/*.hpp
       ${PUBLIC_HEADERS_DIR}/*.h
      )

# Create named folders for the sources within the .vcproj
# Empty name lists them directly under the .vcproj

source_group("src" FILES ${LIBRARY_SRC})
source_group("include" FILES ${LIBRARY_HEADERS} ${PUBLIC_HEADERS})

# Plugin API library

add_library(${TARGET_NAME}_plugin_api INTERFACE)

target_include_directories(${TARGET_NAME}_plugin_api INTERFACE
    "${IE_MAIN_SOURCE_DIR}/src/plugin_api"
    $<TARGET_PROPERTY:${TARGET_NAME}_preproc,INTERFACE_INCLUDE_DIRECTORIES>
    ${PUBLIC_HEADERS_DIR})

target_link_libraries(${TARGET_NAME}_plugin_api INTERFACE openvino::itt)

set_ie_threading_interface_for(${TARGET_NAME}_plugin_api)

file(GLOB_RECURSE plugin_api_src "${IE_MAIN_SOURCE_DIR}/src/plugin_api/*.hpp"
                                 "${IE_MAIN_SOURCE_DIR}/src/plugin_api/*.h")

add_cpplint_target(${TARGET_NAME}_plugin_api_cpplint FOR_SOURCES ${plugin_api_src})

# Create object library

add_library(${TARGET_NAME}_obj OBJECT
            ${LIBRARY_SRC}
            ${LIBRARY_HEADERS}
            ${PUBLIC_HEADERS})

ie_faster_build(${TARGET_NAME}_obj
    UNITY
)

target_compile_definitions(${TARGET_NAME}_obj PRIVATE IMPLEMENT_INFERENCE_ENGINE_API
                                                      $<TARGET_PROPERTY:ngraph::ngraph,INTERFACE_COMPILE_DEFINITIONS>)

target_include_directories(${TARGET_NAME}_obj SYSTEM PRIVATE $<TARGET_PROPERTY:ngraph::ngraph,INTERFACE_INCLUDE_DIRECTORIES>
                                                             $<TARGET_PROPERTY:pugixml,INTERFACE_INCLUDE_DIRECTORIES>
                                                             $<TARGET_PROPERTY:xbyak,INTERFACE_INCLUDE_DIRECTORIES>)

target_include_directories(${TARGET_NAME}_obj PRIVATE "${CMAKE_CURRENT_SOURCE_DIR}"
                                                      "${IE_MAIN_SOURCE_DIR}/src/readers/ir_reader" # for ie_ir_version.hpp
                                                      $<TARGET_PROPERTY:${TARGET_NAME}_legacy,INTERFACE_INCLUDE_DIRECTORIES>
                                                      $<TARGET_PROPERTY:${TARGET_NAME}_transformations,INTERFACE_INCLUDE_DIRECTORIES>
                                                      $<TARGET_PROPERTY:${TARGET_NAME}_plugin_api,INTERFACE_INCLUDE_DIRECTORIES>)

target_link_libraries(${TARGET_NAME}_obj PRIVATE ${TARGET_NAME}_reader_api openvino::itt)

set_ie_threading_interface_for(${TARGET_NAME}_obj)
if (TBBBIND_2_4_FOUND)
    target_compile_definitions(${TARGET_NAME}_obj PRIVATE -DTBBBIND_2_4_AVAILABLE)
    target_link_libraries(${TARGET_NAME}_obj PRIVATE ${TBBBIND_2_4_IMPORTED_TARGETS})
endif()

add_cpplint_target(${TARGET_NAME}_cpplint FOR_TARGETS ${TARGET_NAME}_obj)

# Create shared library file from object library

add_library(${TARGET_NAME} SHARED
            ${IE_STATIC_DEPENDENT_FILES}
            ${LEGACY_LIBRARY_SHARED_SRCS}
            ${vs_version_file}
            $<TARGET_OBJECTS:${TARGET_NAME}_obj>)

ie_add_vs_version_file(NAME ${TARGET_NAME}
                       FILEDESCRIPTION "Inference Engine Core Runtime library")

set_ie_threading_interface_for(${TARGET_NAME})
if (TBBBIND_2_4_FOUND)
    target_compile_definitions(${TARGET_NAME} PRIVATE -DTBBBIND_2_4_AVAILABLE)
    target_link_libraries(${TARGET_NAME} PRIVATE ${TBBBIND_2_4_IMPORTED_TARGETS})
endif()

target_link_libraries(${TARGET_NAME} PRIVATE pugixml openvino::itt ${CMAKE_DL_LIBS} Threads::Threads
                                             ${NGRAPH_LIBRARIES} inference_engine_transformations)

target_include_directories(${TARGET_NAME} INTERFACE
            $<BUILD_INTERFACE:${PUBLIC_HEADERS_DIR}>
            $<INSTALL_INTERFACE:${IE_CPACK_IE_DIR}/include>
    PRIVATE $<TARGET_PROPERTY:${TARGET_NAME}_plugin_api,INTERFACE_INCLUDE_DIRECTORIES>
            $<TARGET_PROPERTY:${TARGET_NAME}_legacy,INTERFACE_INCLUDE_DIRECTORIES>)

if(WIN32)
    set_target_properties(${TARGET_NAME} PROPERTIES COMPILE_PDB_NAME ${TARGET_NAME})
endif()

target_compile_definitions(${TARGET_NAME} PRIVATE IMPLEMENT_INFERENCE_ENGINE_API)

ie_register_plugins(MAIN_TARGET ${TARGET_NAME}
                    POSSIBLE_PLUGINS MultiDevicePlugin HeteroPlugin clDNNPlugin GNAPlugin MKLDNNPlugin myriadPlugin)

ie_add_api_validator_post_build_step(TARGET ${TARGET_NAME})

# Static library used for unit tests which are always built

add_library(${TARGET_NAME}_s STATIC
            $<TARGET_OBJECTS:${TARGET_NAME}_legacy_obj>
            $<TARGET_OBJECTS:${TARGET_NAME}_obj>
            ${IE_STATIC_DEPENDENT_FILES})

set_ie_threading_interface_for(${TARGET_NAME}_s)
if (TBBBIND_2_4_FOUND)
    target_compile_definitions(${TARGET_NAME}_s PRIVATE -DTBBBIND_2_4_AVAILABLE)
    target_link_libraries(${TARGET_NAME}_s PRIVATE ${TBBBIND_2_4_IMPORTED_TARGETS})
endif()

target_include_directories(${TARGET_NAME}_s PUBLIC "${CMAKE_CURRENT_SOURCE_DIR}"
    $<TARGET_PROPERTY:inference_engine_plugin_api,INTERFACE_INCLUDE_DIRECTORIES>
    "${IE_MAIN_SOURCE_DIR}/src/legacy_api/src")

if(WIN32)
    set_target_properties(${TARGET_NAME}_s PROPERTIES COMPILE_PDB_NAME ${TARGET_NAME}_s)
endif()

target_link_libraries(${TARGET_NAME}_s PRIVATE openvino::itt ${CMAKE_DL_LIBS} ${NGRAPH_LIBRARIES}
                                               inference_engine_snippets
                                               inference_engine_transformations pugixml)

target_compile_definitions(${TARGET_NAME}_s PUBLIC USE_STATIC_IE)

set_target_properties(${TARGET_NAME}_s PROPERTIES EXCLUDE_FROM_ALL ON)

# LTO

set_target_properties(${TARGET_NAME} ${TARGET_NAME}_obj ${TARGET_NAME}_s
                      PROPERTIES INTERPROCEDURAL_OPTIMIZATION_RELEASE ${ENABLE_LTO})

# Export for build tree

export(TARGETS ${TARGET_NAME} NAMESPACE IE::
        APPEND FILE "${CMAKE_BINARY_DIR}/InferenceEngineTargets.cmake")

# Export for developer package

ie_developer_export_targets(${TARGET_NAME} ${TARGET_NAME}_plugin_api)

# install TBB

list(APPEND core_components ngraph)
list(APPEND PATH_VARS "IE_INCLUDE_DIR" "IE_NGRAPH_DIR"
                      "IE_PARALLEL_CMAKE")

if((THREADING STREQUAL "TBB" OR THREADING STREQUAL "TBB_AUTO") AND TBBROOT MATCHES ${TEMP})
    ie_cpack_add_component(tbb REQUIRED)
    list(APPEND core_components tbb)

    install(DIRECTORY "${TBB}/include"
            DESTINATION ${IE_CPACK_IE_DIR}/external/tbb
            COMPONENT tbb)
    install(DIRECTORY "${TBB}/lib"
            DESTINATION ${IE_CPACK_IE_DIR}/external/tbb
            COMPONENT tbb)
    if(EXISTS "${TBB}/bin")
        install(DIRECTORY "${TBB}/bin"
                DESTINATION ${IE_CPACK_IE_DIR}/external/tbb
                COMPONENT tbb)
    endif()
    install(FILES "${TBB}/LICENSE"
            DESTINATION ${IE_CPACK_IE_DIR}/external/tbb
            COMPONENT tbb)

    set(IE_TBB_DIR_INSTALL "external/tbb/cmake")
    set(IE_TBB_DIR "${TBB_DIR}")
    list(APPEND PATH_VARS "IE_TBB_DIR")

    install(FILES "${TBB}/cmake/TBBConfig.cmake"
                  "${TBB}/cmake/TBBConfigVersion.cmake"
            DESTINATION ${IE_CPACK_IE_DIR}/${IE_TBB_DIR_INSTALL}
            COMPONENT tbb)
endif()

# Install Inference Engine

ie_cpack_add_component(core REQUIRED DEPENDS ${core_components})

install(DIRECTORY "${IE_MAIN_SOURCE_DIR}/include" DESTINATION ${IE_CPACK_IE_DIR}
        COMPONENT core)

install(TARGETS ${TARGET_NAME} EXPORT InferenceEngineTargets
        RUNTIME DESTINATION ${IE_CPACK_RUNTIME_PATH} COMPONENT core
        ARCHIVE DESTINATION ${IE_CPACK_ARCHIVE_PATH} COMPONENT core
        LIBRARY DESTINATION ${IE_CPACK_LIBRARY_PATH} COMPONENT core)

install(FILES $<TARGET_FILE_DIR:${TARGET_NAME}>/plugins.xml
        DESTINATION ${IE_CPACK_RUNTIME_PATH}
        COMPONENT core)

# Install cmake scripts

install(EXPORT InferenceEngineTargets
        FILE InferenceEngineTargets.cmake
        NAMESPACE IE::
        DESTINATION ${IE_CPACK_IE_DIR}/share
        COMPONENT core)

include(CMakePackageConfigHelpers)

set(IE_NGRAPH_DIR "${CMAKE_BINARY_DIR}/ngraph")
set(IE_INCLUDE_DIR "${PUBLIC_HEADERS_DIR}")
set(IE_PARALLEL_CMAKE "${InferenceEngine_SOURCE_DIR}/cmake/ie_parallel.cmake")

configure_package_config_file("${InferenceEngine_SOURCE_DIR}/cmake/templates/InferenceEngineConfig.cmake.in"
                              "${CMAKE_BINARY_DIR}/InferenceEngineConfig.cmake"
                               INSTALL_DESTINATION "${CMAKE_INSTALL_PREFIX}"
                               PATH_VARS ${PATH_VARS})

set(IE_INCLUDE_DIR "include")
set(IE_NGRAPH_DIR "../ngraph/cmake")
set(IE_TBB_DIR "${IE_TBB_DIR_INSTALL}")
set(IE_PARALLEL_CMAKE "share/ie_parallel.cmake")

configure_package_config_file("${InferenceEngine_SOURCE_DIR}/cmake/templates/InferenceEngineConfig.cmake.in"
                              "${CMAKE_BINARY_DIR}/share/InferenceEngineConfig.cmake"
                              INSTALL_DESTINATION share
                              PATH_VARS ${PATH_VARS})

<<<<<<< HEAD
configure_file(
    "${IE_MAIN_SOURCE_DIR}/cmake/templates/InferenceEngineConfig-version.cmake.in"
    "${CMAKE_BINARY_DIR}/InferenceEngineConfig-version.cmake"
    @ONLY)

# WA for CI
configure_file(
    "${IE_MAIN_SOURCE_DIR}/cmake/templates/InferenceEngineConfig-version.cmake.in"
    "${CMAKE_BINARY_DIR}/share/InferenceEngineConfig-version.cmake"
    @ONLY)
=======
configure_file("${IE_MAIN_SOURCE_DIR}/cmake/templates/InferenceEngineConfig-version.cmake.in"
               "${CMAKE_BINARY_DIR}/InferenceEngineConfig-version.cmake"
               COPYONLY)

# WA for CI
configure_file("${IE_MAIN_SOURCE_DIR}/cmake/templates/InferenceEngineConfig-version.cmake.in"
               "${CMAKE_BINARY_DIR}/share/InferenceEngineConfig-version.cmake"
               COPYONLY)
export(TARGETS ${TARGET_NAME} NAMESPACE IE::
       APPEND FILE "${CMAKE_BINARY_DIR}/share/InferenceEngineTargets.cmake")
>>>>>>> f575a8c1

install(FILES "${CMAKE_BINARY_DIR}/share/InferenceEngineConfig.cmake"
              "${CMAKE_BINARY_DIR}/InferenceEngineConfig-version.cmake"
              "${InferenceEngine_SOURCE_DIR}/cmake/ie_parallel.cmake"
        DESTINATION ${IE_CPACK_IE_DIR}/share
        COMPONENT core)<|MERGE_RESOLUTION|>--- conflicted
+++ resolved
@@ -295,18 +295,6 @@
                               INSTALL_DESTINATION share
                               PATH_VARS ${PATH_VARS})
 
-<<<<<<< HEAD
-configure_file(
-    "${IE_MAIN_SOURCE_DIR}/cmake/templates/InferenceEngineConfig-version.cmake.in"
-    "${CMAKE_BINARY_DIR}/InferenceEngineConfig-version.cmake"
-    @ONLY)
-
-# WA for CI
-configure_file(
-    "${IE_MAIN_SOURCE_DIR}/cmake/templates/InferenceEngineConfig-version.cmake.in"
-    "${CMAKE_BINARY_DIR}/share/InferenceEngineConfig-version.cmake"
-    @ONLY)
-=======
 configure_file("${IE_MAIN_SOURCE_DIR}/cmake/templates/InferenceEngineConfig-version.cmake.in"
                "${CMAKE_BINARY_DIR}/InferenceEngineConfig-version.cmake"
                COPYONLY)
@@ -317,7 +305,6 @@
                COPYONLY)
 export(TARGETS ${TARGET_NAME} NAMESPACE IE::
        APPEND FILE "${CMAKE_BINARY_DIR}/share/InferenceEngineTargets.cmake")
->>>>>>> f575a8c1
 
 install(FILES "${CMAKE_BINARY_DIR}/share/InferenceEngineConfig.cmake"
               "${CMAKE_BINARY_DIR}/InferenceEngineConfig-version.cmake"
