#!/usr/bin/env bash

# Copyright (C) 2018-2021 Intel Corporation
# SPDX-License-Identifier: Apache-2.0

echo -ne "\e[0;33mWARNING: If you get an error when running the demo in the Docker container, you may need to install additional packages. To do this, run the container as root (-u 0) and run install_openvino_dependencies.sh script. If you get a package-independent error, try setting additional parameters using -sample-options.\e[0m\n"

ROOT_DIR="$( cd "$( dirname "${BASH_SOURCE[0]-$0}" )" && pwd )"
VENV_DIR="$HOME/venv_openvino"

. "$ROOT_DIR/utils.sh"

usage() {
    echo "Classification demo using public SqueezeNet topology"
    echo
    echo "Options:"
    echo "  -help                     Print help message"
    echo "  -d DEVICE                 Specify the target device to infer on; CPU, GPU, HDDL or MYRIAD are acceptable. Sample will look for a suitable plugin for device specified"
    echo "  -sample-options OPTIONS   Specify command line arguments for the sample"
    echo
    exit 1
}

trap 'error ${LINENO}' ERR

target="CPU"

# parse command line options
while [[ $# -gt 0 ]]
do
key="$1"

case $key in
    -h | -help | --help)
    usage
    ;;
    -d)
    target="$2"
    echo target = "${target}"
    shift
    ;;
    -sample-options)
    sampleoptions=("${@:2}")
    echo sample-options = "${sampleoptions[*]}"
    shift
    ;;
    *)
    # unknown option
    ;;
esac
shift
done

target_precision="FP16"

echo -ne "target_precision = ${target_precision}\n"

models_path="$HOME/openvino_models/models"
models_cache="$HOME/openvino_models/cache"
irs_path="$HOME/openvino_models/ir"

model_name="squeezenet1.1"

target_image_path="$ROOT_DIR/car.png"

run_again="Then run the script again\n\n"

if [ -e "$ROOT_DIR/../../setupvars.sh" ]; then
    setupvars_path="$ROOT_DIR/../../setupvars.sh"
else
    echo -ne "Error: setupvars.sh is not found\n"
fi

if ! . "$setupvars_path" ; then
    echo -ne "Unable to run ./setupvars.sh. Please check its presence. ${run_again}"
    exit 1
fi

if [[ -f /etc/centos-release ]]; then
    DISTRO="centos"
elif [[ -f /etc/lsb-release ]]; then
    DISTRO="ubuntu"
fi

if [[ $DISTRO == "centos" ]]; then
    # check installed Python version
    if command -v python3.5 >/dev/null 2>&1; then
        python_binary=python3.5
    fi
    if command -v python3.6 >/dev/null 2>&1; then
        python_binary=python3.6
    fi
elif [[ $DISTRO == "ubuntu" ]]; then
    python_binary=python3
elif [[ "$OSTYPE" == "darwin"* ]]; then
    # check installed Python version
    if command -v python3.8 >/dev/null 2>&1; then
        python_binary=python3.8
    elif command -v python3.7 >/dev/null 2>&1; then
        python_binary=python3.7
    elif command -v python3.6 >/dev/null 2>&1; then
        python_binary=python3.6
    elif command -v python3.5 >/dev/null 2>&1; then
        python_binary=python3.5
    else
        python_binary=python3
    fi
fi

if ! command -v $python_binary &>/dev/null; then
    echo -ne "\n\nPython 3.5 (x64) or higher is not installed. It is required to run Model Optimizer, please install it. ${run_again}"
    exit 1
fi

if [ -e "$VENV_DIR" ]; then
    echo -ne "\n###############|| Using the existing python virtual environment ||###############\n\n"
else
    echo -ne "\n###############|| Creating the python virtual environment ||###############\n\n"
    "$python_binary" -m venv "$VENV_DIR"
fi

<<<<<<< HEAD
downloader_dir="${INTEL_OPENVINO_DIR}/extras/open_model_zoo/tools/downloader"
=======
. "$VENV_DIR/bin/activate"
python -m pip install -U pip
python -m pip install -r "$ROOT_DIR/../open_model_zoo/tools/downloader/requirements.in"

# Step 1. Download the Caffe model and the prototxt of the model
echo -ne "\n###############|| Downloading the Caffe model and the prototxt ||###############\n\n"

downloader_dir="${INTEL_OPENVINO_DIR}/deployment_tools/open_model_zoo/tools/downloader"
>>>>>>> 8d85b580

model_dir=$(python "$downloader_dir/info_dumper.py" --name "$model_name" |
    python -c 'import sys, json; print(json.load(sys.stdin)[0]["subdirectory"])')

downloader_path="$downloader_dir/downloader.py"

print_and_run python "$downloader_path" --name "$model_name" --output_dir "${models_path}" --cache_dir "${models_cache}"

ir_dir="${irs_path}/${model_dir}/${target_precision}"

if [ ! -e "$ir_dir" ]; then
    # Step 2. Configure Model Optimizer
<<<<<<< HEAD
    echo -ne "${dashes}"
    printf "Install Model Optimizer dependencies\n\n"
    cd "${INTEL_OPENVINO_DIR}/tools/model_optimizer/install_prerequisites"
    . ./install_prerequisites.sh caffe
    cd "$cur_path"
=======
    echo -ne "\n###############|| Install Model Optimizer dependencies ||###############\n\n"
    cd "${INTEL_OPENVINO_DIR}/deployment_tools/model_optimizer"
    python -m pip install -r requirements.txt
    cd "$PWD"
>>>>>>> 8d85b580

    # Step 3. Convert a model with Model Optimizer
    echo -ne "\n###############|| Convert a model with Model Optimizer ||###############\n\n"

    mo_path="${INTEL_OPENVINO_DIR}/tools/model_optimizer/mo.py"

    export PROTOCOL_BUFFERS_PYTHON_IMPLEMENTATION=cpp
    print_and_run python "$downloader_dir/converter.py" --mo "$mo_path" --name "$model_name" -d "$models_path" -o "$irs_path" --precisions "$target_precision"
else
    echo -ne "\n\nTarget folder ${ir_dir} already exists. Skipping IR generation  with Model Optimizer."
    echo -ne "If you want to convert a model again, remove the entire ${ir_dir} folder. ${run_again}"
fi

# Step 4. Build samples
echo -ne "\n###############|| Build Inference Engine samples ||###############\n\n"

OS_PATH=$(uname -m)
NUM_THREADS="-j2"

if [ "$OS_PATH" == "x86_64" ]; then
  OS_PATH="intel64"
  NUM_THREADS="-j8"
fi

<<<<<<< HEAD
samples_path="${INTEL_OPENVINO_DIR}/samples/cpp"
build_dir="$HOME/inference_engine_samples_build"
=======
samples_path="${INTEL_OPENVINO_DIR}/deployment_tools/inference_engine/samples/cpp"
build_dir="$HOME/inference_engine_cpp_samples_build"
>>>>>>> 8d85b580
binaries_dir="${build_dir}/${OS_PATH}/Release"

if [ -e "$build_dir/CMakeCache.txt" ]; then
  rm -rf "$build_dir/CMakeCache.txt"
fi
mkdir -p "$build_dir"
cd "$build_dir"
cmake -DCMAKE_BUILD_TYPE=Release "$samples_path"

make $NUM_THREADS classification_sample_async

# Step 5. Run samples
echo -ne "\n###############|| Run Inference Engine classification sample ||###############\n\n"

cd "$binaries_dir"

cp -f "$ROOT_DIR/${model_name}.labels" "${ir_dir}/"

print_and_run ./classification_sample_async -d "$target" -i "$target_image_path" -m "${ir_dir}/${model_name}.xml" "${sampleoptions[@]}"

echo -ne "\n###############|| Demo completed successfully ||###############\n\n"<|MERGE_RESOLUTION|>--- conflicted
+++ resolved
@@ -119,18 +119,14 @@
     "$python_binary" -m venv "$VENV_DIR"
 fi
 
-<<<<<<< HEAD
-downloader_dir="${INTEL_OPENVINO_DIR}/extras/open_model_zoo/tools/downloader"
-=======
 . "$VENV_DIR/bin/activate"
 python -m pip install -U pip
-python -m pip install -r "$ROOT_DIR/../open_model_zoo/tools/downloader/requirements.in"
+python -m pip install -r "$ROOT_DIR/extras/open_model_zoo/tools/downloader/requirements.in"
 
 # Step 1. Download the Caffe model and the prototxt of the model
 echo -ne "\n###############|| Downloading the Caffe model and the prototxt ||###############\n\n"
 
-downloader_dir="${INTEL_OPENVINO_DIR}/deployment_tools/open_model_zoo/tools/downloader"
->>>>>>> 8d85b580
+downloader_dir="${INTEL_OPENVINO_DIR}/extras/open_model_zoo/tools/downloader"
 
 model_dir=$(python "$downloader_dir/info_dumper.py" --name "$model_name" |
     python -c 'import sys, json; print(json.load(sys.stdin)[0]["subdirectory"])')
@@ -143,18 +139,10 @@
 
 if [ ! -e "$ir_dir" ]; then
     # Step 2. Configure Model Optimizer
-<<<<<<< HEAD
-    echo -ne "${dashes}"
-    printf "Install Model Optimizer dependencies\n\n"
-    cd "${INTEL_OPENVINO_DIR}/tools/model_optimizer/install_prerequisites"
-    . ./install_prerequisites.sh caffe
-    cd "$cur_path"
-=======
     echo -ne "\n###############|| Install Model Optimizer dependencies ||###############\n\n"
-    cd "${INTEL_OPENVINO_DIR}/deployment_tools/model_optimizer"
+    cd "${INTEL_OPENVINO_DIR}/tools/model_optimizer"
     python -m pip install -r requirements.txt
     cd "$PWD"
->>>>>>> 8d85b580
 
     # Step 3. Convert a model with Model Optimizer
     echo -ne "\n###############|| Convert a model with Model Optimizer ||###############\n\n"
@@ -179,13 +167,8 @@
   NUM_THREADS="-j8"
 fi
 
-<<<<<<< HEAD
 samples_path="${INTEL_OPENVINO_DIR}/samples/cpp"
-build_dir="$HOME/inference_engine_samples_build"
-=======
-samples_path="${INTEL_OPENVINO_DIR}/deployment_tools/inference_engine/samples/cpp"
 build_dir="$HOME/inference_engine_cpp_samples_build"
->>>>>>> 8d85b580
 binaries_dir="${build_dir}/${OS_PATH}/Release"
 
 if [ -e "$build_dir/CMakeCache.txt" ]; then
