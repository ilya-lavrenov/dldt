# ******************************************************************************
# Copyright 2017-2020 Intel Corporation
#
# Licensed under the Apache License, Version 2.0 (the "License");
# you may not use this file except in compliance with the License.
# You may obtain a copy of the License at
#
#     http://www.apache.org/licenses/LICENSE-2.0
#
# Unless required by applicable law or agreed to in writing, software
# distributed under the License is distributed on an "AS IS" BASIS,
# WITHOUT WARRANTIES OR CONDITIONS OF ANY KIND, either express or implied.
# See the License for the specific language governing permissions and
# limitations under the License.
# ******************************************************************************

set(ONNX_OPSET_VERSION 13 CACHE INTERNAL "Supported version of ONNX operator set")

file(GLOB_RECURSE LIBRARY_SRC ${CMAKE_CURRENT_SOURCE_DIR}/src/*.cpp)
file(GLOB_RECURSE PUBLIC_HEADERS ${CMAKE_CURRENT_SOURCE_DIR}/include/*.hpp)

# Remove disabled ops
list(REMOVE_ITEM LIBRARY_SRC
    ${CMAKE_CURRENT_SOURCE_DIR}/src/op/conv_integer.cpp
    ${CMAKE_CURRENT_SOURCE_DIR}/src/op/matmul_integer.cpp
    ${CMAKE_CURRENT_SOURCE_DIR}/src/op/qlinear_matmul.cpp
    ${CMAKE_CURRENT_SOURCE_DIR}/src/op/quant_conv.cpp
    )
list(REMOVE_ITEM PUBLIC_HEADERS
    ${CMAKE_CURRENT_SOURCE_DIR}/include/onnx_import/op/conv_integer.hpp
    ${CMAKE_CURRENT_SOURCE_DIR}/include/onnx_import/op/matmul_integer.hpp
    ${CMAKE_CURRENT_SOURCE_DIR}/include/onnx_import/op/qlinear_matmul.hpp
    ${CMAKE_CURRENT_SOURCE_DIR}/include/onnx_import/op/quant_conv.hpp
    )

set(ONNX_IMPORT_INCLUDE_DIR ${CMAKE_CURRENT_SOURCE_DIR}/include)

# Create named folders for the sources within the .vcproj
# Empty name lists them directly under the .vcproj

source_group("src" FILES ${LIBRARY_SRC})
source_group("include" FILES ${PUBLIC_HEADERS})

# Create shared library
add_library(onnx_importer SHARED ${LIBRARY_SRC} ${PUBLIC_HEADERS})
add_library(ngraph::onnx_importer ALIAS onnx_importer)

if(COMMAND ie_add_vs_version_file)
    ie_add_vs_version_file(NAME onnx_importer
                           FILEDESCRIPTION "nGraph ONNX importer library")
endif()

if(COMMAND ie_faster_build)
    ie_faster_build(onnx_importer
        UNITY
        PCH PRIVATE "src/precomp.hpp"
    )
endif()

<<<<<<< HEAD
if(COMMAND ie_add_manifest)
    ie_add_manifest(TARGET_NAME onnx_importer DEPENDENCIES ngraph)
endif()

target_link_libraries(onnx_importer PRIVATE onnx onnx_proto ${Protobuf_LIBRARIES} ngraph::builder)
target_link_libraries(onnx_importer PUBLIC ngraph)
=======
target_link_libraries(onnx_importer PRIVATE onnx onnx_proto ${Protobuf_LIBRARIES} ngraph::builder
                                    PUBLIC ngraph)
>>>>>>> f90b6e85

set(ONNX_INSTALL_INCLUDE "${NGRAPH_INSTALL_INCLUDE}/ngraph/frontend")
target_include_directories(onnx_importer SYSTEM PUBLIC $<BUILD_INTERFACE:${ONNX_IMPORT_INCLUDE_DIR}>
                                                       $<INSTALL_INTERFACE:${ONNX_INSTALL_INCLUDE}>)
target_include_directories(onnx_importer SYSTEM PRIVATE ${NGRAPH_INCLUDE_PATH}
        ${ONNX_INCLUDE_DIR} ${ONNX_PROTO_INCLUDE_DIR} ${Protobuf_INCLUDE_DIRS})

target_compile_definitions(onnx_importer PRIVATE ONNX_OPSET_VERSION=${ONNX_OPSET_VERSION})

if(NGRAPH_USE_PROTOBUF_LITE)
    target_compile_definitions(onnx_importer PRIVATE NGRAPH_USE_PROTOBUF_LITE)
endif()

if (CMAKE_CXX_COMPILER_ID MATCHES "^(Apple)?Clang$")
    target_compile_options(onnx_importer PRIVATE -Wno-undef -Wno-reserved-id-macro -Wno-switch-enum
            -Wno-invalid-offsetof -Wno-shorten-64-to-32 -Wno-unused-macros -Wno-missing-variable-declarations
            -Wno-unused-private-field -Wno-shadow -Wno-deprecated PUBLIC -Wno-undefined-func-template)
endif()

install(TARGETS onnx_importer EXPORT ngraphTargets
        RUNTIME DESTINATION ${NGRAPH_INSTALL_LIB} COMPONENT ngraph
        ARCHIVE DESTINATION ${NGRAPH_INSTALL_LIB} COMPONENT ngraph
        LIBRARY DESTINATION ${NGRAPH_INSTALL_LIB} COMPONENT ngraph)

install(DIRECTORY ${ONNX_IMPORT_INCLUDE_DIR}/onnx_import
    DESTINATION ${ONNX_INSTALL_INCLUDE}
    COMPONENT ngraph
    FILES_MATCHING
        PATTERN "*.hpp"
        PATTERN "*.h"
)


if (NGRAPH_EXPORT_TARGETS_ENABLE)
    export(TARGETS onnx_importer NAMESPACE ngraph:: APPEND FILE "${NGRAPH_TARGETS_FILE}")
endif()<|MERGE_RESOLUTION|>--- conflicted
+++ resolved
@@ -57,17 +57,12 @@
     )
 endif()
 
-<<<<<<< HEAD
 if(COMMAND ie_add_manifest)
     ie_add_manifest(TARGET_NAME onnx_importer DEPENDENCIES ngraph)
 endif()
 
-target_link_libraries(onnx_importer PRIVATE onnx onnx_proto ${Protobuf_LIBRARIES} ngraph::builder)
-target_link_libraries(onnx_importer PUBLIC ngraph)
-=======
 target_link_libraries(onnx_importer PRIVATE onnx onnx_proto ${Protobuf_LIBRARIES} ngraph::builder
                                     PUBLIC ngraph)
->>>>>>> f90b6e85
 
 set(ONNX_INSTALL_INCLUDE "${NGRAPH_INSTALL_INCLUDE}/ngraph/frontend")
 target_include_directories(onnx_importer SYSTEM PUBLIC $<BUILD_INTERFACE:${ONNX_IMPORT_INCLUDE_DIR}>
