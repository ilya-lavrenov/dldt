# Copyright (C) 2018-2021 Intel Corporation
# SPDX-License-Identifier: Apache-2.0
#

set(TARGET_NAME "onnx_common")

file(GLOB_RECURSE LIBRARY_SRC ${CMAKE_CURRENT_SOURCE_DIR}/src/*.cpp)
file(GLOB_RECURSE PUBLIC_HEADERS ${CMAKE_CURRENT_SOURCE_DIR}/include/*.hpp)

# Create named folders for the sources within the .vcproj
# Empty name lists them directly under the .vcproj

source_group("src" FILES ${LIBRARY_SRC})
source_group("include" FILES ${PUBLIC_HEADERS} ${PUBLIC_HEADERS})

# Create static library

add_library(${TARGET_NAME} STATIC ${LIBRARY_SRC} ${PUBLIC_HEADERS})
add_library(ngraph::onnx_common ALIAS ${TARGET_NAME})

# TODO Add handling ie_faster_build

set(ONNX_COMMON_INCLUDE_DIR ${CMAKE_CURRENT_SOURCE_DIR}/include)
set(ONNX_COMMON_SRC_DIR ${CMAKE_CURRENT_SOURCE_DIR}/src)
<<<<<<< HEAD
set(ONNX_COMMON_INSTALL_INCLUDE "runtime/include/ngraph/frontend")
=======
>>>>>>> 8d85b580

target_include_directories(${TARGET_NAME} PUBLIC $<BUILD_INTERFACE:${ONNX_COMMON_INCLUDE_DIR}>
                                                 $<INSTALL_INTERFACE:${FRONTEND_INSTALL_INCLUDE}>)

target_link_libraries(${TARGET_NAME} PRIVATE ngraph)
target_link_libraries(${TARGET_NAME} PUBLIC onnx_proto onnx ${Protobuf_LIBRARIES})

target_include_directories(${TARGET_NAME} PRIVATE ${ONNX_COMMON_SRC_DIR})

if(NGRAPH_USE_PROTOBUF_LITE)
    target_compile_definitions(${TARGET_NAME} PRIVATE NGRAPH_USE_PROTOBUF_LITE)
endif()

add_clang_format_target(${TARGET_NAME}_clang FOR_TARGETS ${TARGET_NAME})<|MERGE_RESOLUTION|>--- conflicted
+++ resolved
@@ -22,10 +22,6 @@
 
 set(ONNX_COMMON_INCLUDE_DIR ${CMAKE_CURRENT_SOURCE_DIR}/include)
 set(ONNX_COMMON_SRC_DIR ${CMAKE_CURRENT_SOURCE_DIR}/src)
-<<<<<<< HEAD
-set(ONNX_COMMON_INSTALL_INCLUDE "runtime/include/ngraph/frontend")
-=======
->>>>>>> 8d85b580
 
 target_include_directories(${TARGET_NAME} PUBLIC $<BUILD_INTERFACE:${ONNX_COMMON_INCLUDE_DIR}>
                                                  $<INSTALL_INTERFACE:${FRONTEND_INSTALL_INCLUDE}>)
